{
  "name": "strellerminds_backend",
  "version": "0.0.1",
  "description": "",
  "author": "",
  "private": true,
  "license": "UNLICENSED",
  "scripts": {
    "build": "nest build && cpx \"src/i18n/**/*\" dist/i18n",
    "format": "prettier --write \"src/**/*.ts\" \"test/**/*.ts\"",
    "start": "nest start",
    "start:dev": "set NODE_ENV=development && nest start --watch",
    "start:debug": "nest start --debug --watch",
    "start:prod": "node dist/main",
    "lint": "eslint \"{src,apps,libs,test}/**/*.ts\" --fix",
    "test": "jest",
    "test:watch": "jest --watch",
    "test:cov": "jest --coverage",
    "test:debug": "node --inspect-brk -r tsconfig-paths/register -r ts-node/register node_modules/.bin/jest --runInBand",
    "test:e2e": "jest --config ./test/jest-e2e.json",
    "accessibility:audit": "node scripts/accessibility-audit.js",
    "accessibility:test": "jest --testPathPattern=accessibility",
    "accessibility:report": "npm run accessibility:audit && npm run accessibility:test",
    "generate:openapi": "nest build && node scripts/generate-openapi.js"
  },
  "dependencies": {
    "@aws-sdk/client-s3": "^3.840.0",
    "@fastify/compress": "^8.0.1",
    "@fastify/csrf-protection": "^7.1.0",
    "@fastify/helmet": "^13.0.1",
    "@nestjs/axios": "^4.0.0",
    "@nestjs/bull": "^11.0.2",
    "@nestjs/common": "^11.1.3",
    "@nestjs/config": "^4.0.2",
    "@nestjs/core": "^11.1.3",
    "@nestjs/event-emitter": "^3.0.1",
    "@nestjs/jwt": "^11.0.0",
    "@nestjs/mapped-types": "^2.1.0",
    "@nestjs/passport": "^11.0.5",
<<<<<<< HEAD
    "@nestjs/platform-express": "^11.1.0",
    "@nestjs/schedule": "^5.0.1",
    "@nestjs/serve-static": "^5.0.3",
    "@nestjs/swagger": "^11.0.7",
=======
    "@nestjs/platform-express": "^11.1.2",
    "@nestjs/platform-fastify": "^11.1.3",
    "@nestjs/platform-socket.io": "^11.1.2",
    "@nestjs/schedule": "^5.0.1",
    "@nestjs/serve-static": "^5.0.3",
    "@nestjs/swagger": "^11.0.7",
    "@nestjs/terminus": "^11.0.0",
>>>>>>> 5adb0817
    "@nestjs/typeorm": "^11.0.0",
    "@nestjs/websockets": "^11.1.0",
    "@stellar/freighter-api": "^4.1.0",
    "@stellar/stellar-sdk": "^13.3.0",
    "@types/pdfkit": "^0.13.9",
    "@willsoto/nestjs-prometheus": "^6.0.2",
    "bcrypt": "^5.1.1",
    "bcryptjs": "^3.0.2",
    "bull": "^4.16.5",
    "class-transformer": "^0.5.1",
    "class-validator": "^0.14.2",
    "cloudinary": "^1.41.3",
    "ether": "^0.0.9",
    "ethers": "^6.14.3",
    "firebase-admin": "^13.3.0",
    "fluent-ffmpeg": "^2.1.3",
    "handlebars": "^4.7.8",
    "ipfs-http-client": "^50.1.2",
    "ipfs-only-hash": "^4.0.0",
    "json2csv": "^6.0.0-alpha.2",
    "multer": "^1.4.5-lts.2",
    "multer-storage-cloudinary": "^4.0.0",
    "nest-commander": "^3.17.0",
    "nestjs-i18n": "^10.5.1",
    "node-cache": "^5.1.2",
    "nodemailer": "^6.10.0",
    "passport": "^0.7.0",
<<<<<<< HEAD
    "passport-github2": "^0.1.12",
=======
    "passport-apple": "^2.0.2",
    "passport-facebook": "^3.0.0",
>>>>>>> 5adb0817
    "passport-google-oauth20": "^2.0.0",
    "passport-jwt": "^4.0.1",
    "pdfkit": "^0.16.0",
    "pg": "^8.11.3",
    "rate-limiter-flexible": "^7.1.0",
    "reflect-metadata": "^0.2.2",
    "rxjs": "^7.8.2",
    "socket.io": "^4.8.1",
    "stellar-sdk": "^13.1.0",
    "typeorm": "^0.3.25",
    "uuid": "^11.1.0",
    "zxcvbn": "^4.4.2",
    "@nestjs/common": "^10.0.0",
    "@nestjs/core": "^10.0.0",
    "@nestjs/config": "^3.0.0",
    "@nestjs/swagger": "^7.0.0",
    "@nestjs/typeorm": "^10.0.0",
    "@nestjs/jwt": "^10.0.0",
    "typeorm": "^0.3.0",
    "class-validator": "^0.14.0",
    "class-transformer": "^0.5.0"

  },
  "devDependencies": {
    "@nestjs/cli": "^11.0.0",
    "@nestjs/schematics": "^11.0.0",
    "@nestjs/testing": "^11.0.0",
    "@types/bull": "^4.10.4",
    "@types/caseless": "^0.12.5",
    "@types/express": "^5.0.0",
    "@types/fluent-ffmpeg": "^2.1.27",
    "@types/jest": "^29.5.2",
    "@types/json2csv": "^5.0.7",
    "@types/long": "^4.0.2",
    "@types/luxon": "^3.6.2",
    "@types/multer": "^1.4.12",
    "@types/node": "^20.17.32",
    "@types/nodemailer": "^6.4.17",
<<<<<<< HEAD
    "@types/passport-github2": "^1.2.9",
    "@types/passport-google-oauth20": "^2.0.16",
=======
    "@types/normalize-package-data": "^2.4.4",
    "@types/passport-apple": "^2.0.3",
    "@types/request": "^2.48.12",
>>>>>>> 5adb0817
    "@types/supertest": "^6.0.0",
    "@types/tough-cookie": "^4.0.5",
    "@types/uuid": "^10.0.0",
    "@types/zxcvbn": "^4.4.5",
    "@typescript-eslint/eslint-plugin": "^8.0.0",
    "@typescript-eslint/parser": "^8.0.0",
    "common-password-checker": "^0.1.0",
    "eslint": "^8.0.0",
    "eslint-config-prettier": "^9.0.0",
    "eslint-plugin-prettier": "^5.0.0",
    "jest": "^29.5.0",
    "prettier": "^3.0.0",
    "source-map-support": "^0.5.21",
    "supertest": "^7.1.1",
    "ts-jest": "^29.1.0",
    "ts-loader": "^9.4.3",
    "ts-node": "^10.9.1",
    "tsconfig-paths": "^4.2.0",
    "typescript": "^5.1.3"
  }
}<|MERGE_RESOLUTION|>--- conflicted
+++ resolved
@@ -37,12 +37,6 @@
     "@nestjs/jwt": "^11.0.0",
     "@nestjs/mapped-types": "^2.1.0",
     "@nestjs/passport": "^11.0.5",
-<<<<<<< HEAD
-    "@nestjs/platform-express": "^11.1.0",
-    "@nestjs/schedule": "^5.0.1",
-    "@nestjs/serve-static": "^5.0.3",
-    "@nestjs/swagger": "^11.0.7",
-=======
     "@nestjs/platform-express": "^11.1.2",
     "@nestjs/platform-fastify": "^11.1.3",
     "@nestjs/platform-socket.io": "^11.1.2",
@@ -50,7 +44,6 @@
     "@nestjs/serve-static": "^5.0.3",
     "@nestjs/swagger": "^11.0.7",
     "@nestjs/terminus": "^11.0.0",
->>>>>>> 5adb0817
     "@nestjs/typeorm": "^11.0.0",
     "@nestjs/websockets": "^11.1.0",
     "@stellar/freighter-api": "^4.1.0",
@@ -78,12 +71,8 @@
     "node-cache": "^5.1.2",
     "nodemailer": "^6.10.0",
     "passport": "^0.7.0",
-<<<<<<< HEAD
-    "passport-github2": "^0.1.12",
-=======
     "passport-apple": "^2.0.2",
     "passport-facebook": "^3.0.0",
->>>>>>> 5adb0817
     "passport-google-oauth20": "^2.0.0",
     "passport-jwt": "^4.0.1",
     "pdfkit": "^0.16.0",
@@ -122,14 +111,9 @@
     "@types/multer": "^1.4.12",
     "@types/node": "^20.17.32",
     "@types/nodemailer": "^6.4.17",
-<<<<<<< HEAD
-    "@types/passport-github2": "^1.2.9",
-    "@types/passport-google-oauth20": "^2.0.16",
-=======
     "@types/normalize-package-data": "^2.4.4",
     "@types/passport-apple": "^2.0.3",
     "@types/request": "^2.48.12",
->>>>>>> 5adb0817
     "@types/supertest": "^6.0.0",
     "@types/tough-cookie": "^4.0.5",
     "@types/uuid": "^10.0.0",
