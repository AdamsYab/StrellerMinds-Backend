<<<<<<< HEAD
/**
 * FilesController handles endpoints for file management (upload, download, etc.).
 *
 * @module Files
 */
import { Controller } from '@nestjs/common';
import { ApiTags } from '@nestjs/swagger';
=======
import {
  Controller,
  Post,
  UploadedFile,
  Body,
  UseInterceptors,
  Req,
  HttpException,
  HttpStatus,
} from '@nestjs/common';
import { FileInterceptor } from '@nestjs/platform-express';

import { FilesService } from './files.service';
import { UploadChunkDto } from './dto/upload-chunk.dto';
import { CompleteUploadDto } from './dto/complete-upload.dto';
import { UploadProgressDto } from './dto/upload-progress.dto';
>>>>>>> 957a4161

@ApiTags('Files')
@Controller('files')
export class FilesController {
  constructor(private readonly filesService: FilesService) {}

  // Endpoint to receive a file chunk
  @Post('upload/chunk')
  @UseInterceptors(FileInterceptor('chunk'))
  async uploadChunk(
    @UploadedFile() file: Express.Multer.File,
    @Body() body: UploadChunkDto,
  ) {
    const { uploadId, chunkIndex, totalChunks } = body;
    if (!file || !uploadId || chunkIndex === undefined || !totalChunks) {
      throw new HttpException(
        'Missing required fields',
        HttpStatus.BAD_REQUEST,
      );
    }
    await this.filesService.saveChunk(uploadId, chunkIndex, file);
    return { message: 'Chunk uploaded' };
  }

  // Endpoint to assemble chunks into the final file
  @Post('upload/complete')
  async completeUpload(@Body() body: CompleteUploadDto) {
    const { uploadId, fileName, totalChunks } = body;
    if (!uploadId || !fileName || !totalChunks) {
      throw new HttpException(
        'Missing required fields',
        HttpStatus.BAD_REQUEST,
      );
    }
    const cdnUrl = await this.filesService.assembleChunks(
      uploadId,
      fileName,
      totalChunks,
    );
    return { message: 'File uploaded and available on CDN', url: cdnUrl };
  }

  // Endpoint to get upload progress
  @Post('upload/progress')
  async getUploadProgress(
    @Body('uploadId') uploadId: string,
    @Body('totalChunks') totalChunks?: number,
  ): Promise<UploadProgressDto> {
    if (!uploadId) {
      throw new HttpException('Missing uploadId', HttpStatus.BAD_REQUEST);
    }
    const progress = await this.filesService.getUploadProgress(
      uploadId,
      totalChunks,
    );
    return progress;
  }
}<|MERGE_RESOLUTION|>--- conflicted
+++ resolved
@@ -1,12 +1,10 @@
-<<<<<<< HEAD
+
 /**
  * FilesController handles endpoints for file management (upload, download, etc.).
  *
  * @module Files
  */
-import { Controller } from '@nestjs/common';
 import { ApiTags } from '@nestjs/swagger';
-=======
 import {
   Controller,
   Post,
@@ -18,12 +16,10 @@
   HttpStatus,
 } from '@nestjs/common';
 import { FileInterceptor } from '@nestjs/platform-express';
-
 import { FilesService } from './files.service';
 import { UploadChunkDto } from './dto/upload-chunk.dto';
 import { CompleteUploadDto } from './dto/complete-upload.dto';
 import { UploadProgressDto } from './dto/upload-progress.dto';
->>>>>>> 957a4161
 
 @ApiTags('Files')
 @Controller('files')
