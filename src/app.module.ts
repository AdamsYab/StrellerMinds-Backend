--- conflicted
+++ resolved
@@ -41,11 +41,6 @@
 import { VersionController } from './modules/version/version.controller';
 import { apiVersionConfig } from './config/api-version.config';
 import { VersionHeaderMiddleware } from './common/middleware/version-header.middleware';
-<<<<<<< HEAD
-import { CmsModule } from './cms/cms.module';
-=======
-import { StellarService } from './blockchain/stellar/stellar.service';
->>>>>>> 64e0b73f
 
 const ENV = process.env.NODE_ENV;;
 console.log('NODE_ENV:', process.env.NODE_ENV);
@@ -117,11 +112,7 @@
     // CoursesControllerV1,
     // CoursesControllerV2,
     VersionController,
-<<<<<<< HEAD
     CmsModule,
-
-=======
->>>>>>> 64e0b73f
   ],
   controllers: [AppController],
   providers: [
