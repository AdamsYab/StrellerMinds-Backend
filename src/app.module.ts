--- conflicted
+++ resolved
@@ -15,15 +15,11 @@
 import { AppService } from './app.service';
 import { LessonModule } from './lesson/lesson.module';
 import { IpfsModule } from './ipfs/ipfs.module';
-<<<<<<< HEAD
-import { AnalyticsModule } from './analytics/analytics.module';
-=======
 import { Module } from '@nestjs/common';
 import { ModerationModule } from './moderation/moderation.module';
 import { CatogoryModule } from './catogory/catogory.module';
 import { PostModule } from './post/post.module';
 import { TopicModule } from './topic/topic.module';
->>>>>>> c1d1cbd1
 
 @Module({
   imports: [
@@ -60,14 +56,10 @@
     HealthModule,
     LessonModule,
     IpfsModule,
-<<<<<<< HEAD
-    AnalyticsModule,
-=======
     ModerationModule,
     CatogoryModule,
     PostModule,
     TopicModule,
->>>>>>> c1d1cbd1
   ],
   controllers: [AppController],
   providers: [AppService],
