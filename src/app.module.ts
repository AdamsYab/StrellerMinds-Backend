import { Module } from '@nestjs/common';
import { ConfigModule, ConfigService } from '@nestjs/config';
import { TypeOrmModule } from '@nestjs/typeorm';
import * as path from 'path';

import { UsersModule } from './users/users.module';
import { CoursesModule } from './courses/courses.module';
import { AuthModule } from './auth/auth.module';
import { CertificateModule } from './certificate/certificate.module';
import { FilesModule } from './files/files.module';
import { EmailModule } from './email/email.module';
import { LessonModule } from './lesson/lesson.module';
import { IpfsModule } from './ipfs/ipfs.module';
import { ModerationModule } from './moderation/moderation.module';
import { SubmissionModule } from './submission/submission.module';
import { UserProfilesModule } from './user-profiles/user-profiles.module';
import { CredentialModule } from './credential/credential.module';
import { TranslationModule } from './translation/translation.module';
import { AppController } from './app.controller';
import { AppService } from './app.service';
<<<<<<< HEAD
import { FeedbackModule } from './feedback/feedback.module';
import { MentorshipModule } from './mentorship/mentorship.module';
=======
>>>>>>> 9519d035
import databaseConfig from './config/database.config';
import { GdprModule } from './gdpr/gdpr.module';
import { MonitoringModule } from './monitoring/monitoring-module';



const ENV = process.env.NODE_ENV;
console.log('NODE_ENV:', process.env.NODE_ENV);
console.log('ENV:', ENV);

@Module({
  imports: [
    // Global Config
    ConfigModule.forRoot({
      isGlobal: true,
      envFilePath: !ENV ? '.env' : `.env.${ENV.trim()}`,
      load: [databaseConfig],
    }),

    // Database
    TypeOrmModule.forRootAsync({
      imports: [ConfigModule],
      inject: [ConfigService],
      useFactory: async (configService: ConfigService) => ({
        type: 'postgres',
        host: configService.get<string>('database.host'),
        port: configService.get<number>('database.port'),
        username: configService.get<string>('database.user'),
        password: configService.get<string>('database.password'),
        database: configService.get<string>('database.name'),
        autoLoadEntities: configService.get<boolean>('database.autoload'),
        synchronize: configService.get<boolean>('database.synchronize'),
        // Connection Pool Settings
        extra: {
          max: configService.get<number>('database.maxPoolSize'),
          min: configService.get<number>('database.minPoolSize'),
          idleTimeoutMillis: configService.get<number>('database.poolIdleTimeout'),
        },
        // Retry Mechanism
        retryAttempts: configService.get<number>('database.retryAttempts'),
        retryDelay: configService.get<number>('database.retryDelay'),
      }),
    }),
    UsersModule,
    CoursesModule,
    AuthModule,
    CertificateModule,
    FilesModule,
    EmailModule,
    LessonModule,
    IpfsModule,
    ModerationModule,
    SubmissionModule,
    UserProfilesModule,
    CredentialModule,
<<<<<<< HEAD
    FeedbackModule,
    I18nModule,
    MentorshipModule,
=======
    TranslationModule,
    GdprModule,
    MonitoringModule,
    UsersModule,

>>>>>>> 9519d035
  ],
  controllers: [AppController],
  providers: [AppService],
})
export class AppModule {}<|MERGE_RESOLUTION|>--- conflicted
+++ resolved
@@ -18,11 +18,8 @@
 import { TranslationModule } from './translation/translation.module';
 import { AppController } from './app.controller';
 import { AppService } from './app.service';
-<<<<<<< HEAD
 import { FeedbackModule } from './feedback/feedback.module';
 import { MentorshipModule } from './mentorship/mentorship.module';
-=======
->>>>>>> 9519d035
 import databaseConfig from './config/database.config';
 import { GdprModule } from './gdpr/gdpr.module';
 import { MonitoringModule } from './monitoring/monitoring-module';
@@ -78,17 +75,13 @@
     SubmissionModule,
     UserProfilesModule,
     CredentialModule,
-<<<<<<< HEAD
     FeedbackModule,
     I18nModule,
     MentorshipModule,
-=======
     TranslationModule,
     GdprModule,
     MonitoringModule,
     UsersModule,
-
->>>>>>> 9519d035
   ],
   controllers: [AppController],
   providers: [AppService],
