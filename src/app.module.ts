import { Module } from '@nestjs/common';
// import { ProgressModule } from './progress/progres.module';
import { ConfigModule, ConfigService } from '@nestjs/config';
import { TypeOrmModule } from '@nestjs/typeorm';
import { UsersModule } from './users/users.module';
import { CoursesModule } from './courses/courses.module';
import { AuthModule } from './auth/auth.module';
import { CertificateModule } from './certificate/certificate.module';
import { ForumModule } from './forum/forum.module';
import { PaymentModule } from './payment/payment.module';
import { NotificationModule } from './notification/notification.module';
import { BlockchainModule } from './blockchain/blockchain.module';
import { FilesModule } from './files/files.module';
import { EmailModule } from './email/email.module';
import { HealthModule } from './health/health.module';
import { AppController } from './app.controller';
import { AppService } from './app.service';
import { LessonModule } from './lesson/lesson.module';
import { IpfsModule } from './ipfs/ipfs.module';
import { ModerationModule } from './moderation/moderation.module';
import { CatogoryModule } from './catogory/catogory.module';
import { PostModule } from './post/post.module';
import { TopicModule } from './topic/topic.module';
import { SubmissionModule } from './submission/submission.module';
// import { SubmissionService } from './submission/provider/submission.service';
import { UserProfilesModule } from './user-profiles/user-profiles.module';
<<<<<<< HEAD
import { AssignmentModule } from './assignment/assignment.module';
=======
import { SorobanModule } from './soroban/soroban.module';
>>>>>>> 08b5361f

@Module({
  imports: [
    // ProgressModule,
    ConfigModule.forRoot({
      isGlobal: true, // Makes config available across all modules
      envFilePath: ['.env.development'], // Loads variables from .env file
    }),

    TypeOrmModule.forRootAsync({
      imports: [ConfigModule],
      inject: [ConfigService],
      useFactory: async (configService: ConfigService) => ({
        type: 'postgres',
        host: configService.get<string>('DB_HOST'),
        port: configService.get<number>('DB_PORT'),
        username: configService.get<string>('DB_USER'),
        password: configService.get<string>('DB_PASSWORD'),
        database: configService.get<string>('DB_NAME'),
        autoLoadEntities: true, // Automatically loads entity files
        synchronize: true, // ⚠️ Auto-sync schema (disable in production)
        // dropSchema: true,
      }),
    }),

    UsersModule,
    CoursesModule,
    AuthModule,
    CertificateModule,
    ForumModule,
    PaymentModule,
    NotificationModule,
    BlockchainModule,
    FilesModule,
    EmailModule,
    HealthModule,
    LessonModule,
    IpfsModule,
    ModerationModule,
    CatogoryModule,
    PostModule,
    TopicModule,
    SubmissionModule,
    UserProfilesModule,
<<<<<<< HEAD
    AssignmentModule,
=======
    SorobanModule,
>>>>>>> 08b5361f
  ],
  controllers: [AppController],
  providers: [AppService],
})
export class AppModule {}<|MERGE_RESOLUTION|>--- conflicted
+++ resolved
@@ -24,11 +24,10 @@
 import { SubmissionModule } from './submission/submission.module';
 // import { SubmissionService } from './submission/provider/submission.service';
 import { UserProfilesModule } from './user-profiles/user-profiles.module';
-<<<<<<< HEAD
+
 import { AssignmentModule } from './assignment/assignment.module';
-=======
 import { SorobanModule } from './soroban/soroban.module';
->>>>>>> 08b5361f
+
 
 @Module({
   imports: [
@@ -73,11 +72,8 @@
     TopicModule,
     SubmissionModule,
     UserProfilesModule,
-<<<<<<< HEAD
     AssignmentModule,
-=======
     SorobanModule,
->>>>>>> 08b5361f
   ],
   controllers: [AppController],
   providers: [AppService],
