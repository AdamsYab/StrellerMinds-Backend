// import { I18nModule } from './i18n/i18n.module';
import { Module, NestModule, MiddlewareConsumer } from '@nestjs/common';
import { ConfigModule, ConfigService } from '@nestjs/config';
import { TypeOrmModule } from '@nestjs/typeorm';
import { UsersModule } from './users/users.module';
import { CoursesModule } from './courses/courses.module';
import { AuthModule } from './auth/auth.module';
import { CertificateModule } from './certificate/certificate.module';
import { FilesModule } from './files/files.module';
import { EmailModule } from './email/email.module';
import { LessonModule } from './lesson/lesson.module';
import { IpfsModule } from './ipfs/ipfs.module';
import { ModerationModule } from './moderation/moderation.module';
import { SubmissionModule } from './submission/submission.module';
import { UserProfilesModule } from './user-profiles/user-profiles.module';
import { CredentialModule } from './credential/credential.module';
<<<<<<< HEAD
import { AppController } from './app.controller';
import { AppService } from './app.service';
import { ArchiveModule } from './archive/archive.module';
import databaseConfig from './config/database.config';
import { ScheduleModule } from '@nestjs/schedule';
=======
import { TranslationModule } from './translation/translation.module';
import { AppController } from './app.controller';
import { AppService } from './app.service';
// import { FeedbackModule } from './feedback/feedback.module';
import { MentorshipModule } from './mentorship/mentorship.module';
import databaseConfig from './config/database.config';
import { GdprModule } from './gdpr/gdpr.module';
import { MonitoringModule } from './monitoring/monitoring-module';
import { CoursesAdvancesModule } from './courses-advances/courses-advances.module';
import { APP_INTERCEPTOR, APP_GUARD } from '@nestjs/core';
import { ThrottlerModule } from '@nestjs/throttler';
import { CustomThrottlerGuard } from './common/guards/custom-throttler.guard';
import { ApiUsageLoggerMiddleware } from './common/middleware/api-usage-logger.middleware';
import { DeprecationWarningMiddleware } from './common/middleware/deprecation-warning.middleware';
import { VersionTrackingInterceptor } from './common/interceptors/version-tracking.interceptor';
import { VersionAnalyticsService } from './common/services/version-analytics.service';
import { PerformanceInterceptor } from './monitoring/performance.interceptor';
import { ApiUsageLog } from './common/entities/api-usage-log.entity';
import { AuthControllerV1 } from './modules/auth/controllers/auth.controller.v1';
import { AuthControllerV2 } from './modules/auth/controllers/auth.controller.v2';
// import { CoursesControllerV1 } from './modules/courses/controllers/courses.controller.v1';
// import { CoursesControllerV2 } from './modules/courses/controllers/courses.controller.v2';
import { VersionController } from './modules/version/version.controller';
import { apiVersionConfig } from './config/api-version.config';
import { VersionHeaderMiddleware } from './common/middleware/version-header.middleware';
import { StellarService } from './blockchain/stellar/stellar.service';
>>>>>>> 3f2831a2

const ENV = process.env.NODE_ENV;
console.log('NODE_ENV:', process.env.NODE_ENV);
console.log('ENV:', ENV);

@Module({
  imports: [
    ThrottlerModule.forRoot({
      ttl: 60, // 60 seconds
      limit: 100,
    }),
    // Global Config
    ScheduleModule.forRoot(),
    ConfigModule.forRoot({
      isGlobal: true,
      envFilePath: !ENV ? '.env' : `.env.${ENV.trim()}`,
<<<<<<< HEAD
      load: [databaseConfig],
=======
      load: [databaseConfig, () => ({ api: apiVersionConfig })],
>>>>>>> 3f2831a2
    }),

    // Database
    TypeOrmModule.forRootAsync({
      imports: [ConfigModule],
      inject: [ConfigService],
      useFactory: async (configService: ConfigService) => ({
        type: 'postgres',
        host: configService.get<string>('database.host'),
        port: configService.get<number>('database.port'),
        username: configService.get<string>('database.user'),
        password: configService.get<string>('database.password'),
        database: configService.get<string>('database.name'),
        autoLoadEntities: configService.get<boolean>('database.autoload'),
        synchronize: configService.get<boolean>('database.synchronize'),
<<<<<<< HEAD
=======
        // Connection Pool Settings
        extra: {
          max: configService.get<number>('database.maxPoolSize'),
          min: configService.get<number>('database.minPoolSize'),
          idleTimeoutMillis: configService.get<number>(
            'database.poolIdleTimeout',
          ),
        },
        // Retry Mechanism
        retryAttempts: configService.get<number>('database.retryAttempts'),
        retryDelay: configService.get<number>('database.retryDelay'),
>>>>>>> 3f2831a2
      }),
    }),
    UsersModule,
    CoursesModule,
    AuthModule,
    CertificateModule,
    FilesModule,
    EmailModule,
    LessonModule,
    IpfsModule,
    ModerationModule,
    SubmissionModule,
    UserProfilesModule,
    CredentialModule,
<<<<<<< HEAD
    ArchiveModule,
=======
    // FeedbackModule,
    // I18nModule,
    MentorshipModule,
    TranslationModule,
    GdprModule,
    MonitoringModule,
    UsersModule,
    CoursesAdvancesModule,
    AuthControllerV1,
    AuthControllerV2,
    // CoursesControllerV1,
    // CoursesControllerV2,
    VersionController,
>>>>>>> 3f2831a2
  ],
  controllers: [AppController],
  providers: [
    AppService,
    VersionAnalyticsService,
    {
      provide: APP_INTERCEPTOR,
      useClass: VersionTrackingInterceptor,
    },
    {
      provide: APP_INTERCEPTOR,
      useClass: PerformanceInterceptor,
    },
    {
      provide: APP_GUARD,
      useClass: CustomThrottlerGuard,
    },
    StellarService,
  ],
})
export class AppModule implements NestModule {
  configure(consumer: MiddlewareConsumer) {
    consumer
      .apply(
        VersionHeaderMiddleware,
        DeprecationWarningMiddleware,
        ApiUsageLoggerMiddleware,
      )
      .forRoutes('*');
  }
}<|MERGE_RESOLUTION|>--- conflicted
+++ resolved
@@ -14,19 +14,14 @@
 import { SubmissionModule } from './submission/submission.module';
 import { UserProfilesModule } from './user-profiles/user-profiles.module';
 import { CredentialModule } from './credential/credential.module';
-<<<<<<< HEAD
-import { AppController } from './app.controller';
-import { AppService } from './app.service';
-import { ArchiveModule } from './archive/archive.module';
-import databaseConfig from './config/database.config';
-import { ScheduleModule } from '@nestjs/schedule';
-=======
 import { TranslationModule } from './translation/translation.module';
 import { AppController } from './app.controller';
 import { AppService } from './app.service';
 // import { FeedbackModule } from './feedback/feedback.module';
 import { MentorshipModule } from './mentorship/mentorship.module';
+import { ArchiveModule } from './archive/archive.module';
 import databaseConfig from './config/database.config';
+import { ScheduleModule } from '@nestjs/schedule';
 import { GdprModule } from './gdpr/gdpr.module';
 import { MonitoringModule } from './monitoring/monitoring-module';
 import { CoursesAdvancesModule } from './courses-advances/courses-advances.module';
@@ -47,9 +42,8 @@
 import { apiVersionConfig } from './config/api-version.config';
 import { VersionHeaderMiddleware } from './common/middleware/version-header.middleware';
 import { StellarService } from './blockchain/stellar/stellar.service';
->>>>>>> 3f2831a2
 
-const ENV = process.env.NODE_ENV;
+const ENV = process.env.NODE_ENV;;
 console.log('NODE_ENV:', process.env.NODE_ENV);
 console.log('ENV:', ENV);
 
@@ -64,11 +58,7 @@
     ConfigModule.forRoot({
       isGlobal: true,
       envFilePath: !ENV ? '.env' : `.env.${ENV.trim()}`,
-<<<<<<< HEAD
-      load: [databaseConfig],
-=======
       load: [databaseConfig, () => ({ api: apiVersionConfig })],
->>>>>>> 3f2831a2
     }),
 
     // Database
@@ -84,8 +74,6 @@
         database: configService.get<string>('database.name'),
         autoLoadEntities: configService.get<boolean>('database.autoload'),
         synchronize: configService.get<boolean>('database.synchronize'),
-<<<<<<< HEAD
-=======
         // Connection Pool Settings
         extra: {
           max: configService.get<number>('database.maxPoolSize'),
@@ -97,7 +85,6 @@
         // Retry Mechanism
         retryAttempts: configService.get<number>('database.retryAttempts'),
         retryDelay: configService.get<number>('database.retryDelay'),
->>>>>>> 3f2831a2
       }),
     }),
     UsersModule,
@@ -112,9 +99,7 @@
     SubmissionModule,
     UserProfilesModule,
     CredentialModule,
-<<<<<<< HEAD
     ArchiveModule,
-=======
     // FeedbackModule,
     // I18nModule,
     MentorshipModule,
@@ -128,7 +113,6 @@
     // CoursesControllerV1,
     // CoursesControllerV2,
     VersionController,
->>>>>>> 3f2831a2
   ],
   controllers: [AppController],
   providers: [
