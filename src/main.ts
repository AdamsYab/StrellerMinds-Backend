import { NestFactory, Reflector } from '@nestjs/core';
import { AppModule } from './app.module';
import { RolesGuard } from './role/roles.guard';
import { GlobalExceptionsFilter } from './common/filters/global-exception.filter';
<<<<<<< HEAD
import { DocumentBuilder, SwaggerModule } from '@nestjs/swagger';
=======
import { SwaggerModule, DocumentBuilder } from '@nestjs/swagger';
>>>>>>> 6fda9452

async function bootstrap() {
  const app = await NestFactory.create(AppModule);

  app.useGlobalGuards(new RolesGuard(new Reflector()));
  app.useGlobalFilters(new GlobalExceptionsFilter());

<<<<<<< HEAD
  const config = new DocumentBuilder()
    .setTitle('StrellerMinds API')
    .setDescription('Admin API for course management')
    .setVersion('1.0')
    .addBearerAuth()
=======
  // Setup Swagger Documentation
  const config = new DocumentBuilder()
    .setTitle('Mentor Grading API')
    .setDescription(
      'APIs for mentors to grade student assignments and provide feedback.',
    )
    .setVersion('1.0')
    .addBearerAuth() // This enables Authorization header (JWT tokens)
>>>>>>> 6fda9452
    .build();

  const document = SwaggerModule.createDocument(app, config);
  SwaggerModule.setup('api', app, document);

  await app.listen(process.env.PORT ?? 3000);
}

bootstrap();<|MERGE_RESOLUTION|>--- conflicted
+++ resolved
@@ -2,11 +2,7 @@
 import { AppModule } from './app.module';
 import { RolesGuard } from './role/roles.guard';
 import { GlobalExceptionsFilter } from './common/filters/global-exception.filter';
-<<<<<<< HEAD
-import { DocumentBuilder, SwaggerModule } from '@nestjs/swagger';
-=======
 import { SwaggerModule, DocumentBuilder } from '@nestjs/swagger';
->>>>>>> 6fda9452
 
 async function bootstrap() {
   const app = await NestFactory.create(AppModule);
@@ -14,22 +10,14 @@
   app.useGlobalGuards(new RolesGuard(new Reflector()));
   app.useGlobalFilters(new GlobalExceptionsFilter());
 
-<<<<<<< HEAD
-  const config = new DocumentBuilder()
-    .setTitle('StrellerMinds API')
-    .setDescription('Admin API for course management')
-    .setVersion('1.0')
-    .addBearerAuth()
-=======
   // Setup Swagger Documentation
   const config = new DocumentBuilder()
     .setTitle('Mentor Grading API')
     .setDescription(
-      'APIs for mentors to grade student assignments and provide feedback.',
+      'APIs for mentors to grade student assignments and provide feedback.', 'Admin API for course management.'
     )
     .setVersion('1.0')
     .addBearerAuth() // This enables Authorization header (JWT tokens)
->>>>>>> 6fda9452
     .build();
 
   const document = SwaggerModule.createDocument(app, config);
